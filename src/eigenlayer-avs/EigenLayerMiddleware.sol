--- conflicted
+++ resolved
@@ -21,18 +21,11 @@
 import { IAVSDirectory } from
     "@eigenlayer-contracts/src/contracts/interfaces/IAVSDirectory.sol";
 
-<<<<<<< HEAD
 import { IAllocationManager } from
     "@eigenlayer-contracts/src/contracts/interfaces/IAllocationManager.sol";
 import { IAllocationManagerTypes } from
     "@eigenlayer-contracts/src/contracts/interfaces/IAllocationManager.sol";
-=======
-import { EigenLayerMiddlewareStorage } from "../storage/EigenLayerMiddlewareStorage.sol";
-import { IAllocationManagerTypes } from
-    "@eigenlayer-contracts/src/contracts/interfaces/IAllocationManager.sol";
-import { IAllocationManager } from
-    "@eigenlayer-contracts/src/contracts/interfaces/IAllocationManager.sol";
->>>>>>> 6ad53940
+
 import { IRewardsCoordinator } from
     "@eigenlayer-contracts/src/contracts/interfaces/IRewardsCoordinator.sol";
 import { IRewardsCoordinatorTypes } from
@@ -356,64 +349,7 @@
         _processClaim(claim, recipient);
     }
 
-<<<<<<< HEAD
     /// @notice Opt in to slasher contract
-    function optInToSlasher(
-=======
-    /// @dev Internal helper function to register an operator with the AVS
-    /// @param operator The address of the operator
-    /// @param operatorSetParams The parameters for this operator set
-    /// @param sig The signature of the operator
-    /// @return operatorSetId The ID of the operator set
-    function _registerOperatorToAvs(
-        address operator,
-        bytes memory operatorSetParams,
-        bytes memory sig
-    )
-        internal
-        pure
-        returns (uint32 operatorSetId)
-    {
-        revert UseAllocationManagerForOperatorRegistration();
-    }
-
-    // ========= INTERNAL FUNCTIONS =========
-
-    function _batchSetDelegations(
->>>>>>> 6ad53940
-        bytes32 registrationRoot,
-        IRegistry.Registration[] calldata registrations,
-        BLS.G2Point[] calldata delegationSignatures,
-        BLS.G1Point calldata delegateePubKey,
-        address delegateeAddress,
-        bytes[] calldata data
-    )
-<<<<<<< HEAD
-        external
-    {
-=======
-        internal
-        onlyValidatorOperatorSet
-        returns (bytes32 registrationRoot)
-    {
-        if (
-            REGISTRY_COORDINATOR.getOperatorFromOperatorSet(0, delegateeAddress)
-                == address(0)
-        ) {
-            revert OperatorIsNotYetRegisteredInUnderwriterOperatorSet();
-        }
-
-        require(
-            registrations.length == delegationSignatures.length,
-            "Invalid number of delegation signatures"
-        );
-
-        // send 0.11 eth to meet the Registry.MIN_COLLATERAL() requirement
-        // always use avs contract address as the owner of the operator
-        registrationRoot =
-            REGISTRY.register{ value: 0.11 ether }(registrations, address(this));
-    }
-
     function optInToSlasher(
         bytes32 registrationRoot,
         IRegistry.Registration[] calldata registrations,
@@ -424,7 +360,6 @@
     )
         external
     {
->>>>>>> 6ad53940
         REGISTRY.optInToSlasher(registrationRoot, SLASHER, address(this));
 
         DelegationStore storage delegationStore =
@@ -452,96 +387,8 @@
         }
     }
 
-<<<<<<< HEAD
     // ========= VIEW FUNCTIONS =========
-=======
-    function _createOperatorSet(IStrategy[] memory strategies) internal {
-        REGISTRY_COORDINATOR.createOperatorSet(strategies);
-    }
-
-    function _addStrategiesToOperatorSet(
-        uint32 operatorSetId,
-        IStrategy[] memory strategies
-    )
-        internal
-    {
-        REGISTRY_COORDINATOR.addStrategiesToOperatorSet(operatorSetId, strategies);
-    }
-
-    function _removeStrategiesFromOperatorSet(
-        uint32 operatorSetId,
-        IStrategy[] memory strategies
-    )
-        internal
-    {
-        REGISTRY_COORDINATOR.removeStrategiesFromOperatorSet(operatorSetId, strategies);
-    }
-
-    /// @dev Helper to create an AVS rewards submission
-    /// @param operatorSetId The ID of the operator set
-    /// @param operators The addresses of operators to distribute rewards to
-    /// @param amounts The amounts to distribute to each operator
-    /// @return submissionData The encoded submission data
-    function _createAVSRewardsSubmission(
-        uint32 operatorSetId,
-        address[] memory operators,
-        uint256[] memory amounts
-    )
-        internal
-        pure
-        returns (bytes memory submissionData)
-    {
-        revert UseCreateOperatorDirectedAVSRewardsSubmission();
-    }
-
-    function _createOperatorDirectedAVSRewardsSubmission(
-        IRewardsCoordinator.OperatorDirectedRewardsSubmission[] calldata submissions
-    )
-        internal
-        onlyRewardsInitiator
-    {
-        require(
-            keccak256(bytes(submissions[0].description))
-                == keccak256(bytes("underwriter")),
-            "EigenLayerMiddleware: First submission must be the Underwriter portion"
-        );
-
-        require(
-            keccak256(bytes(submissions[1].description)) == keccak256(bytes("validator")),
-            "EigenLayerMiddleware: Second submission must be the Validator portion"
-        );
-
-        require(
-            submissions[0].startTimestamp == block.timestamp
-                && submissions[1].startTimestamp == block.timestamp,
-            "EigenLayerMiddleware: Underwriter and Validator submissions must have start timestamp of current block"
-        );
-
-        require(
-            submissions[0].duration == REWARD_DURATION
-                && submissions[1].duration == REWARD_DURATION,
-            "EigenLayerMiddleware: Underwriter and Validator submissions must have the same duration"
-        );
-
-        // Enforce that the second submission's operator rewards are always zero.
-        // The validator portion is determined by _handleUnderwriterSubmission, which
-        // calculates how many tokens go to the validator side.
-        IRewardsCoordinator.OperatorReward[] memory validatorRewards =
-            submissions[1].operatorRewards;
-        for (uint256 i = 0; i < validatorRewards.length; i++) {
-            require(
-                validatorRewards[i].amount == 0,
-                "EigenLayerMiddleware: Validator submission reward must be zero"
-            );
-        }
-
-        // 1) Handle Underwriter portion
-        uint256 validatorAmount = _handleUnderwriterSubmission(submissions[0]);
-
-        // 2) Handle Validator portion
-        _handleValidatorRewards(submissions[1], validatorAmount);
-    }
->>>>>>> 6ad53940
+
 
     // Implementing view functions required by the interface
     function getOperatorDelegationsCount(
@@ -574,37 +421,6 @@
         return result;
     }
 
-<<<<<<< HEAD
-=======
-    /// @dev Internal function that processes a claim.
-    function _processClaim(
-        IRewardsCoordinator.RewardsMerkleClaim calldata claim,
-        address recipient
-    )
-        internal
-    {
-        IRewardsCoordinator(REWARDS_COORDINATOR).processClaim(claim, recipient);
-    }
-
-    /// @dev Internal function that updates the AVS metadata URI.
-    function _updateAVSMetadataURI(string calldata metadataURI) internal {
-        AVS_DIRECTORY.updateAVSMetadataURI(metadataURI);
-    }
-
-    // ========= VIEW FUNCTIONS =========
-
-    function getOperatorDelegationsCount(
-        address operator,
-        bytes32 registrationRoot
-    )
-        external
-        view
-        returns (uint256 count)
-    {
-        return operatorDelegations[operator][registrationRoot].delegationMap.length();
-    }
-
->>>>>>> 6ad53940
     /// @notice Query the stake amount for an operator across all strategies
     function getStrategiesAndStakes(address operator)
         external
